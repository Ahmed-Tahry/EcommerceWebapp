#!/bin/sh

# Exit immediately if a command exits with a non-zero status.
set -e

# --- Configuration Variables ---
KEYCLOAK_URL="${KEYCLOAK_URL:-http://keycloak:8080}"
ADMIN_USER="${KEYCLOAK_ADMIN_USER:-admin}"
ADMIN_PASSWORD="${KEYCLOAK_ADMIN_PASSWORD:-admin}" # Default password - CHANGE IN PRODUCTION & USE ENV VARS
REALM_NAME="myapp-realm"

# New Client Configuration
MYAPP_API_CLIENT_ID="myapp-api"
# Common redirect URIs for development and production. Add more as needed.
# Using "http://localhost:*" as a wildcard for local development on any port.
MYAPP_API_REDIRECT_URIS='["http://localhost:8080/myapp/callback", "http://localhost:3000/callback", "https://myapp.com/callback", "http://localhost:*/callback", "http://127.0.0.1:*/callback"]'
MYAPP_API_WEB_ORIGINS='["http://localhost:8080", "http://localhost:3000", "https://myapp.com", "http://localhost:*", "http://127.0.0.1:*"]'

# Old Client IDs to be deleted
OLD_INVOICE_CLIENT_ID="invoice_service"
OLD_EMAIL_CLIENT_ID="email_service"
OLD_SALES_CLIENT_ID="sales_dashboard_service"

# Path to Keycloak Admin CLI (kcadm.sh)
KCADM_CMD="/opt/keycloak/bin/kcadm.sh"
# If kcadm.sh is in PATH and keycloak is local, this might work:
# KCADM_CMD="kcadm.sh"

echo "--- Starting Keycloak OIDC Configuration for realm '$REALM_NAME' ---"
echo "Keycloak URL: $KEYCLOAK_URL"
echo "Target Realm: $REALM_NAME"
echo "Target Client ID: $MYAPP_API_CLIENT_ID"

# --- 1. Login to Keycloak Admin CLI ---
echo "Attempting to log in to Keycloak ($KEYCLOAK_URL) as admin user '$ADMIN_USER'..."
$KCADM_CMD config credentials --server "$KEYCLOAK_URL" --realm master --user "$ADMIN_USER" --password "$ADMIN_PASSWORD"
echo "Admin login successful."

# --- 2. Create or Update Realm ---
echo "Checking if realm '$REALM_NAME' already exists..."
if $KCADM_CMD get realms/"$REALM_NAME" > /dev/null 2>&1; then
  echo "Realm '$REALM_NAME' already exists. Updating token settings..."
  $KCADM_CMD update realms/"$REALM_NAME" \
    -s accessTokenLifespan=900 \
    -s ssoSessionIdleTimeout=3600 \
    -s ssoSessionMaxLifespan=3600
  echo "Realm '$REALM_NAME' token settings updated."
else
  echo "Creating realm '$REALM_NAME' with token settings..."
  $KCADM_CMD create realms -s realm="$REALM_NAME" -s enabled=true \
    -s accessTokenLifespan=900 \
    -s ssoSessionIdleTimeout=3600 \
    -s ssoSessionMaxLifespan=3600
  echo "Realm '$REALM_NAME' created successfully with token settings."
fi

# --- 3. Delete Old Clients (if they exist) ---
echo "Checking and deleting old clients..."
OLD_CLIENT_IDS_TO_DELETE=("$OLD_INVOICE_CLIENT_ID" "$OLD_EMAIL_CLIENT_ID" "$OLD_SALES_CLIENT_ID")
for OLD_CLIENT_ID in "${OLD_CLIENT_IDS_TO_DELETE[@]}"; do
  # Check if client exists by clientId
  CLIENT_KC_INTERNAL_ID=$($KCADM_CMD get clients -r "$REALM_NAME" -q clientId="$OLD_CLIENT_ID" --fields id --format csv --noquotes)
  if [ -n "$CLIENT_KC_INTERNAL_ID" ]; then
    echo "Deleting old client '$OLD_CLIENT_ID' (Internal ID: $CLIENT_KC_INTERNAL_ID) from realm '$REALM_NAME'..."
    $KCADM_CMD delete clients/"$CLIENT_KC_INTERNAL_ID" -r "$REALM_NAME"
    echo "Old client '$OLD_CLIENT_ID' deleted."
  else
    echo "Old client '$OLD_CLIENT_ID' does not exist in realm '$REALM_NAME'. Skipping deletion."
  fi
done

# --- 4. Create or Update OIDC Client for myapp-api ---
echo "Checking and creating/updating OIDC client '$MYAPP_API_CLIENT_ID'..."
CLIENT_KC_INTERNAL_ID=$($KCADM_CMD get clients -r "$REALM_NAME" -q clientId="$MYAPP_API_CLIENT_ID" --fields id --format csv --noquotes)

CLIENT_CONFIG_ARGS=(
  -s clientId="$MYAPP_API_CLIENT_ID"
  -s name="My App API Client"
  -s description="Public OIDC client for My App API with PKCE"
  -s enabled=true
  -s protocol=openid-connect
  -s publicClient=true
  -s standardFlowEnabled=true  # Authorization Code Flow
  -s implicitFlowEnabled=false # Disable Implicit Flow for public clients using PKCE
  -s directAccessGrantsEnabled=true # Disable Password Grant unless explicitly needed
  -s serviceAccountsEnabled=false # Not typically needed for a public client
  -s frontchannelLogout=true # Recommended for public clients
  -s "redirectUris=$MYAPP_API_REDIRECT_URIS"
  -s "webOrigins=$MYAPP_API_WEB_ORIGINS"
  #-s pkceCodeChallengeMethod=S256 # Enable PKCE with S256 method
)

if [ -n "$CLIENT_KC_INTERNAL_ID" ]; then
    echo "Client '$MYAPP_API_CLIENT_ID' already exists (Internal ID: $CLIENT_KC_INTERNAL_ID). Updating configuration..."
    $KCADM_CMD update clients/"$CLIENT_KC_INTERNAL_ID" -r "$REALM_NAME" "${CLIENT_CONFIG_ARGS[@]}"
    echo "Client '$MYAPP_API_CLIENT_ID' updated."
else
<<<<<<< HEAD
    $KCADM_CMD create clients -r $REALM_NAME \
      -s clientId=$SALES_CLIENT_ID \
      -s name="Sales Dashboard Service" \
      -s description="OIDC client for the Sales Dashboard backend service" \
      -s enabled=true \
      -s protocol=openid-connect \
      -s standardFlowEnabled=true \
      -s implicitFlowEnabled=false \
      -s directAccessGrantsEnabled=false \
      -s serviceAccountsEnabled=true \
      -s publicClient=false \
      -s "redirectUris=[\"$SALES_REDIRECT_URI\"]" \
      -s "webOrigins=[\"+\"]" # Adjust webOrigins if this service doesn't need CORS from browsers
    echo "Client '$SALES_CLIENT_ID' created."
=======
    echo "Creating client '$MYAPP_API_CLIENT_ID'..."
    $KCADM_CMD create clients -r "$REALM_NAME" "${CLIENT_CONFIG_ARGS[@]}"
    echo "Client '$MYAPP_API_CLIENT_ID' created."
>>>>>>> 0733aab3
fi

# Note on Role Claims:
# The `configure_keycloak_roles.sh` script maps realm roles (admin, tier-1, etc.)
# to this client's scope. This typically makes them available in the `realm_access.roles`
# claim of the JWT. If a custom claim (e.g., "roles") is needed, additional protocol mappers
# would be configured for the '$MYAPP_API_CLIENT_ID' client. For now, default behavior is assumed.

# --- 5. Logout (Optional) ---
# echo "Logging out from Keycloak Admin CLI..."
# $KCADM_CMD config credentials --server "$KEYCLOAK_URL" --realm master # Clears current session
# echo "Admin logout successful."

echo "--- Keycloak OIDC Configuration Script for realm '$REALM_NAME' Finished ---"
echo "Review the output above for any errors or warnings."
echo "Ensure this script is executable: chmod +x $(basename "$0")"
echo "This script should be run to set up the '$REALM_NAME' realm and the '$MYAPP_API_CLIENT_ID' client."
echo "Run 'configure_keycloak_roles.sh' after this script to set up roles and users."
echo "IMPORTANT: Review and change default admin passwords if this is for a production environment!"
echo "Consider managing secrets like passwords through environment variables or a secrets manager."<|MERGE_RESOLUTION|>--- conflicted
+++ resolved
@@ -95,26 +95,9 @@
     $KCADM_CMD update clients/"$CLIENT_KC_INTERNAL_ID" -r "$REALM_NAME" "${CLIENT_CONFIG_ARGS[@]}"
     echo "Client '$MYAPP_API_CLIENT_ID' updated."
 else
-<<<<<<< HEAD
-    $KCADM_CMD create clients -r $REALM_NAME \
-      -s clientId=$SALES_CLIENT_ID \
-      -s name="Sales Dashboard Service" \
-      -s description="OIDC client for the Sales Dashboard backend service" \
-      -s enabled=true \
-      -s protocol=openid-connect \
-      -s standardFlowEnabled=true \
-      -s implicitFlowEnabled=false \
-      -s directAccessGrantsEnabled=false \
-      -s serviceAccountsEnabled=true \
-      -s publicClient=false \
-      -s "redirectUris=[\"$SALES_REDIRECT_URI\"]" \
-      -s "webOrigins=[\"+\"]" # Adjust webOrigins if this service doesn't need CORS from browsers
-    echo "Client '$SALES_CLIENT_ID' created."
-=======
     echo "Creating client '$MYAPP_API_CLIENT_ID'..."
     $KCADM_CMD create clients -r "$REALM_NAME" "${CLIENT_CONFIG_ARGS[@]}"
     echo "Client '$MYAPP_API_CLIENT_ID' created."
->>>>>>> 0733aab3
 fi
 
 # Note on Role Claims:
