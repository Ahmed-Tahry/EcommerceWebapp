import { Router } from 'express';
import {
    getShopInfo,
    createOfferHandler,
    getOfferByIdHandler,
    getAllOffersHandler,
    updateOfferHandler,
    deleteOfferHandler,
    exportOffersHandler,
    // Order controllers
    createOrderHandler,
    getOrderByIdHandler,
    getAllOrdersHandler,
    updateOrderHandler,
    deleteOrderHandler,
    syncBolOrdersHandler, // Import the new order sync handler
    // OrderItem controllers
    createOrderItemHandler,
    getOrderItemByIdHandler,
    getOrderItemsByOrderIdHandler,
    updateOrderItemHandler,
    deleteOrderItemHandler,
    // Product Content Handlers
    getProductContentHandler,
    // syncProductFromBolHandler, // Removed as redundant
    syncProductToBolHandler,
    getBolProcessStatusHandler,
<<<<<<< HEAD
    // syncProductsNewHandler, // Commented out as it's now triggered by exportOffersHandler
=======
    syncProductsNewHandler, // Import the new sync handler
>>>>>>> c61c8015
    updateProductVatHandler // Import the VAT update handler
} from '../controllers/shop.controller';

const router = Router();

// Existing route
router.get('/info', getShopInfo);

// Routes for Offers CRUD
router.post('/offers', createOfferHandler);
router.get('/offers', getAllOffersHandler);
router.get('/offers/:offerId', getOfferByIdHandler);
router.put('/offers/:offerId', updateOfferHandler);
router.delete('/offers/:offerId', deleteOfferHandler);
router.get('/offers/export/csv', exportOffersHandler); // New route for CSV export

// Routes for Orders CRUD
router.post('/orders', createOrderHandler); // Create a new order
router.get('/orders', getAllOrdersHandler); // Get all orders
router.get('/orders/:orderId', getOrderByIdHandler); // Get a specific order by ID
router.put('/orders/:orderId', updateOrderHandler);
router.delete('/orders/:orderId', deleteOrderHandler);
router.post('/orders/sync/bol', syncBolOrdersHandler); // New route for Bol order sync

// Routes for OrderItems CRUD
// Create a new order item (could also be POST /api/shop/orders/:orderId/items)
router.post('/order-items', createOrderItemHandler);

// Get a specific order item by its ID
router.get('/order-items/:orderItemId', getOrderItemByIdHandler);

// Get all items for a specific order
router.get('/orders/:orderId/items', getOrderItemsByOrderIdHandler);

// Update a specific order item by its ID
router.put('/order-items/:orderItemId', updateOrderItemHandler);

// Delete a specific order item by its ID
router.delete('/order-items/:orderItemId', deleteOrderItemHandler);

// Routes for Product Content
router.get('/products/:ean/bol', getProductContentHandler); // Get Bol product content
// router.post('/products/:ean/sync-from-bol', syncProductFromBolHandler); // Removed as redundant
router.post('/products/:ean/sync-to-bol', syncProductToBolHandler); // Sync local content to Bol
router.get('/bol/process-status/:processId', getBolProcessStatusHandler); // Generic Bol process status poller

// Route for the new product sync logic
<<<<<<< HEAD
// router.post('/products/sync-new', syncProductsNewHandler); // Commented out as it's now triggered by exportOffersHandler
=======
router.post('/products/sync-new', syncProductsNewHandler);
>>>>>>> c61c8015

// Route for manually updating VAT for a product
router.put('/products/:ean/vat', updateProductVatHandler);

export default router;<|MERGE_RESOLUTION|>--- conflicted
+++ resolved
@@ -25,11 +25,8 @@
     // syncProductFromBolHandler, // Removed as redundant
     syncProductToBolHandler,
     getBolProcessStatusHandler,
-<<<<<<< HEAD
     // syncProductsNewHandler, // Commented out as it's now triggered by exportOffersHandler
-=======
-    syncProductsNewHandler, // Import the new sync handler
->>>>>>> c61c8015
+
     updateProductVatHandler // Import the VAT update handler
 } from '../controllers/shop.controller';
 
@@ -77,11 +74,8 @@
 router.get('/bol/process-status/:processId', getBolProcessStatusHandler); // Generic Bol process status poller
 
 // Route for the new product sync logic
-<<<<<<< HEAD
 // router.post('/products/sync-new', syncProductsNewHandler); // Commented out as it's now triggered by exportOffersHandler
-=======
-router.post('/products/sync-new', syncProductsNewHandler);
->>>>>>> c61c8015
+
 
 // Route for manually updating VAT for a product
 router.put('/products/:ean/vat', updateProductVatHandler);
