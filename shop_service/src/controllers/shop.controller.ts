import { Request, Response, NextFunction } from 'express';
import { getDBPool } from '../utils/db'; // Ensure this path is correct
import * as ShopService from '../services/shop.service'; // Import all service functions
import { IOffer } from '../models/shop.model'; // Import IOffer for type checking

export const getShopInfo = async (req: Request, res: Response, next: NextFunction): Promise<void> => {
  try {
    const pool = getDBPool();
    const dbResult = await pool.query('SELECT NOW() as currentTime;');
    res.status(200).json({
      message: 'Shop information with current DB time',
      databaseTime: dbResult.rows[0]?.currentTime || 'N/A',
    });
  } catch (error) {
    console.error('Error in getShopInfo controller while querying DB:', error);
    // Pass error to the central error handling middleware
    next(error);
  }
};

// Handler for synchronizing orders from Bol.com
export const syncBolOrdersHandler = async (req: Request, res: Response, next: NextFunction): Promise<void> => {
  try {
    const userId = req.headers['x-user-id'] as string;
    if (!userId) {
      res.status(400).json({ message: 'User ID not provided in X-User-ID header.' });
      return;
    }

    // Extract optional filter parameters from request query or body
    // For simplicity, using query params here.
    const status = req.query.status as string || 'OPEN'; // Default to OPEN orders
    const fulfilmentMethod = req.query.fulfilmentMethod as ('FBR' | 'FBB' | undefined) || undefined;
    const latestChangedDate = req.query.latestChangedDate as string || undefined; // Expects YYYY-MM-DD

    console.log(`syncBolOrdersHandler: Initiating Bol.com order synchronization for user ${userId} with params: status=${status}, fulfilmentMethod=${fulfilmentMethod}, latestChangedDate=${latestChangedDate}`);

    const result = await ShopService.synchronizeBolOrders(userId, status, fulfilmentMethod, latestChangedDate);

    console.log(`syncBolOrdersHandler: Synchronization complete for user ${userId}. Sending JSON response.`);
    // Determine overall status based on results
    if (result.failedOrders > 0 || result.errors.length > 0) {
      res.status(207).json({ // Multi-Status: some operations may have succeeded
        message: 'Order synchronization completed with some errors.',
        createdOrders: result.createdOrders,
        updatedOrders: result.updatedOrders,
        createdItems: result.createdItems,
        updatedItems: result.updatedItems,
        failedOrders: result.failedOrders,
        errors: result.errors,
      });
    } else {
      res.status(200).json({
        message: 'Order synchronization completed successfully.',
        createdOrders: result.createdOrders,
        updatedOrders: result.updatedOrders,
        createdItems: result.createdItems,
        updatedItems: result.updatedItems,
      });
    }
  } catch (error) {
    console.error('syncBolOrdersHandler: Error during order synchronization:', error);
    if (error instanceof Error && error.message.includes('Bol API credentials are not configured')) {
      res.status(503).json({ message: 'Service unavailable: Bol API credentials not configured on server.' });
      return;
    }
    if (error instanceof Error && error.message.includes('Bol API Error')) {
      res.status(502).json({ message: 'Failed to retrieve data from Bol.com API.', details: error.message });
      return;
    }
    next(error); // Pass to generic error handler
  }
};

// --- Product Content Controllers ---

export const getProductContentHandler = async (req: Request, res: Response, next: NextFunction): Promise<void> => {
  try {
    const userId = req.headers['x-user-id'] as string;
    if (!userId) {
      res.status(400).json({ message: 'User ID not provided in X-User-ID header.' });
      return;
    }

    const { ean } = req.params;
    const language = req.query.language as string || 'nl'; // Default to Dutch

    console.log(`getProductContentHandler: Fetching Bol.com product content for EAN ${ean}, lang ${language}, user ${userId}...`);
    const productContent = await ShopService.getBolProductContent(userId, ean, language);

    if (productContent) {
      res.status(200).json(productContent);
    } else {
      res.status(404).json({ message: `Product content not found on Bol.com for EAN ${ean} and language ${language}.` });
    }
  } catch (error) {
    console.error(`getProductContentHandler: Error fetching content for EAN ${req.params.ean}:`, error);
    // Add specific error handling if needed, e.g., for Bol API errors
    next(error);
  }
};

// Removed syncProductFromBolHandler as its functionality is covered by the new syncProductsNewHandler
// export const syncProductFromBolHandler = async (req: Request, res: Response, next: NextFunction): Promise<void> => {
//   try {
//     const userId = req.headers['x-user-id'] as string;
//     if (!userId) {
//       res.status(400).json({ message: 'User ID not provided in X-User-ID header.' });
//       return;
//     }
//     const { ean } = req.params;
//     const language = req.query.language as string || 'nl';
//     console.log(`syncProductFromBolHandler: Syncing product EAN ${ean} from Bol.com (lang ${language}) to local DB for user ${userId}...`);
//     const updatedProduct = await ShopService.updateLocalProductFromBol(userId, ean, language); // This line was causing the error
//     if (updatedProduct) {
//       res.status(200).json({ message: `Product EAN ${ean} synced from Bol.com and updated locally for user ${userId}.`, product: updatedProduct });
//     } else {
//       res.status(500).json({ message: `Failed to sync product EAN ${ean} from Bol.com.` });
//     }
//   } catch (error) {
//     console.error(`syncProductFromBolHandler: Error syncing EAN ${req.params.ean} from Bol:`, error);
//      if (error instanceof Error && error.message.includes('Bol API credentials are not configured')) {
//       res.status(503).json({ message: 'Service unavailable: Bol API credentials not configured on server.' });
//       return;
//     }
//     if (error instanceof Error && error.message.includes('Bol API Error')) {
//       res.status(502).json({ message: `Failed to retrieve product data from Bol.com for EAN ${req.params.ean}.`, details: error.message });
//       return;
//     }
//     if (error instanceof Error && error.message.includes('Could not fetch or map product content')) {
//         res.status(404).json({ message: error.message });
//         return;
//     }
//     next(error);
//   }
// };

export const syncProductToBolHandler = async (req: Request, res: Response, next: NextFunction): Promise<void> => {
  try {
    const userId = req.headers['x-user-id'] as string;
    if (!userId) {
      res.status(400).json({ message: 'User ID not provided in X-User-ID header.' });
      return;
    }

    const { ean } = req.params;
    const language = req.query.language as string || 'nl';

    console.log(`syncProductToBolHandler: Pushing local product EAN ${ean} content (lang ${language}) to Bol.com for user ${userId}...`);
    const result = await ShopService.pushLocalProductToBol(userId, ean, language);

    if (result.error) {
        // Check if the error is "Local product not found"
        if (result.error === 'Local product not found') {
            res.status(404).json({ message: result.message, error: result.error });
        } else {
            res.status(500).json({ message: result.message, error: result.error });
        }
    } else {
      // As content update is async, we return the processId for client to poll
      res.status(202).json({
        message: result.message,
        processId: result.processId
      });
    }
  } catch (error) {
    console.error(`syncProductToBolHandler: Error pushing EAN ${req.params.ean} to Bol:`, error);
    if (error instanceof Error && error.message.includes('Bol API credentials are not configured')) {
      res.status(503).json({ message: 'Service unavailable: Bol API credentials not configured on server.' });
      return;
    }
    // Bol API errors during the initial POST are caught by BolService and rethrown.
    // The pushLocalProductToBol service method also catches these and returns an error object.
    // So, further specific Bol API error check here might be redundant if service handles it.
    next(error);
  }
};

export const getBolProcessStatusHandler = async (req: Request, res: Response, next: NextFunction): Promise<void> => {
  const userId = req.headers['x-user-id'] as string; // Define userId at the function scope

  try {
    if (!userId) {
      // Log the absence of userId before returning, to aid debugging if this path is taken.
      console.error('getBolProcessStatusHandler: User ID not provided in X-User-ID header.');
      res.status(400).json({ message: 'User ID not provided in X-User-ID header.' });
      return;
    }

    const { processId } = req.params;
    console.log(`getBolProcessStatusHandler: Fetching status for process ID ${processId} for user ${userId}...`);
    const status = await ShopService.pollBolProcessStatus(userId, processId, 1, 0); // Poll once immediately
    res.status(200).json(status);
  } catch (error) {
    // userId is now definitely in scope for the catch block
    console.error(`getBolProcessStatusHandler: Error fetching status for process ID ${req.params.processId} for user ${userId || 'UNKNOWN'}:`, error);
    if (error instanceof Error && error.message.includes('Bol API credentials are not configured')) {
      res.status(503).json({ message: 'Service unavailable: Bol API credentials not configured on server.' });
      return;
    }
     if (error instanceof Error && error.message.includes('Bol API Error')) {
      res.status(502).json({ message: `Failed to retrieve process status from Bol.com for ID ${req.params.processId}.`, details: error.message });
      return;
    }
    next(error);
  }
};

// Handler for exporting offers as CSV
export const exportOffersHandler = async (req: Request, res: Response, next: NextFunction): Promise<void> => {
  try {
    const userId = req.headers['x-user-id'] as string;
    if (!userId) {
      res.status(400).json({ message: 'User ID not provided in X-User-ID header.' });
      return;
    }

    console.log(`exportOffersHandler: Initiating CSV export and database save for user ${userId}...`);
    const offerExportResult = await ShopService.exportAllOffersAsCsv(userId);

    console.log(`exportOffersHandler: Offer export part finished for user ${userId}.`);

    if (offerExportResult.errorCount && offerExportResult.errorCount > 0) {
      // If offer export itself had critical errors or saved no offers,
      // respond immediately without attempting product sync.
      return res.status(207).json({
        message: "Offer export completed with errors, product sync not initiated.",
        offerExport: offerExportResult
      });
    }

    if (offerExportResult.successCount === 0) {
      // If no offers were successfully saved, no EANs to process for products.
       return res.status(200).json({
        message: "No offers were successfully exported or saved. Product sync not initiated.",
        offerExport: offerExportResult
      });
    }

    // If offer export was successful (or partially successful with some offers saved), proceed to product sync.
    console.log(`exportOffersHandler: Offer export successful for user ${userId}. Triggering product sync...`);
    const productSyncResult = await ShopService.syncProductsFromOffersAndRetailerApi(userId);
    console.log(`exportOffersHandler: Product sync finished for user ${userId}.`);

    // Consolidate results
    const finalStatus = (offerExportResult.errorCount > 0 || productSyncResult.failed > 0 || productSyncResult.errors.length > 0) ? 207 : 200;
    let finalMessage = "Offer export and product synchronization process completed.";
    if (finalStatus === 207) {
        finalMessage += " Some operations had issues.";
    } else {
        finalMessage += " All operations successful.";
    }

    res.status(finalStatus).json({
        message: finalMessage,
        offerExportSummary: {
            message: offerExportResult.message,
            successCount: offerExportResult.successCount,
            errorCount: offerExportResult.errorCount,
            errors: offerExportResult.details || [],
        },
        productSyncSummary: {
            processed: productSyncResult.processed,
            success: productSyncResult.success,
            failed: productSyncResult.failed,
            errors: productSyncResult.errors,
        }
    });

  } catch (error) {
    console.error('exportOffersHandler: Error during combined offer export and product sync:', error);
    if (error instanceof Error && error.message.includes('Bol API credentials are not configured')) {
      res.status(503).json({ message: 'Service unavailable: Bol API credentials not configured on server.' });
      return;
    }
    if (error instanceof Error && error.message.includes('Bol API Error')) {
      res.status(502).json({ message: 'Failed to retrieve data from Bol.com API.', details: error.message });
      return;
    }
    if (error instanceof Error && error.message.includes('Failed to parse CSV data')) {
      res.status(400).json({ message: 'Error processing offer data.', details: error.message });
      return;
    }
    // For other errors, use the generic error handler
    next(error);
  }
};

// Controller functions for OrderItems CRUD
import { IOrderItem } from '../models/shop.model'; // Import IOrderItem for type checking

export const createOrderItemHandler = async (req: Request, res: Response, next: NextFunction): Promise<void> => {
  try {
    // If orderId is part of the path, e.g., /orders/:orderId/items
    // const { orderId: pathOrderId } = req.params;
    const orderItemData: IOrderItem = req.body;

    // Basic validation
    if (!orderItemData.orderItemId || !orderItemData.orderId || !orderItemData.ean || orderItemData.quantity === undefined) {
      res.status(400).json({ message: 'Missing required fields: orderItemId, orderId, ean, quantity' });
      return;
    }
    // if (pathOrderId && orderItemData.orderId !== pathOrderId) {
    //   res.status(400).json({ message: 'Order ID in path does not match Order ID in body.' });
    //   return;
    // }

    const newOrderItem = await ShopService.createOrderItem(orderItemData);
    res.status(201).json(newOrderItem);
  } catch (error) {
    if (error instanceof Error && error.message.includes("not found")) {
        res.status(404).json({ message: error.message });
    } else {
        next(error);
    }
  }
};

export const getOrderItemByIdHandler = async (req: Request, res: Response, next: NextFunction): Promise<void> => {
  try {
    const { orderItemId } = req.params;
    const orderItem = await ShopService.getOrderItemById(orderItemId);
    if (orderItem) {
      res.status(200).json(orderItem);
    } else {
      res.status(404).json({ message: `Order item with ID ${orderItemId} not found` });
    }
  } catch (error) {
    next(error);
  }
};

export const getOrderItemsByOrderIdHandler = async (req: Request, res: Response, next: NextFunction): Promise<void> => {
  try {
    const { orderId } = req.params;
    // Optional: Check if order itself exists first, though service might also do this or it might not be required by spec.
    // const orderExists = await ShopService.getOrderById(orderId);
    // if (!orderExists) {
    //   res.status(404).json({ message: `Order with ID ${orderId} not found.` });
    //   return;
    // }
    const orderItems = await ShopService.getOrderItemsByOrderId(orderId);
    res.status(200).json(orderItems); // Returns empty array if no items, which is fine.
  } catch (error) {
    next(error);
  }
};

export const updateOrderItemHandler = async (req: Request, res: Response, next: NextFunction): Promise<void> => {
  try {
    const { orderItemId } = req.params;
    const updateData: Partial<IOrderItem> = req.body;

    if (Object.keys(updateData).length === 0) {
        res.status(400).json({ message: 'No update data provided.' });
        return;
    }
    // Prevent critical IDs from being changed in body
    if (updateData.orderItemId && updateData.orderItemId !== orderItemId) {
         res.status(400).json({ message: 'OrderItem ID in body does not match ID in path and cannot be changed.' });
        return;
    }
    delete updateData.orderItemId;
    delete updateData.orderId; // orderId of an item should generally not be changed.

    const updatedOrderItem = await ShopService.updateOrderItem(orderItemId, updateData);
    if (updatedOrderItem) {
      res.status(200).json(updatedOrderItem);
    } else {
      res.status(404).json({ message: `Order item with ID ${orderItemId} not found or no changes made.` });
    }
  } catch (error) {
    next(error);
  }
};

export const deleteOrderItemHandler = async (req: Request, res: Response, next: NextFunction): Promise<void> => {
  try {
    const { orderItemId } = req.params;
    const success = await ShopService.deleteOrderItem(orderItemId);
    if (success) {
      res.status(200).json({ message: `Order item with ID ${orderItemId} deleted successfully` });
      // Alt: res.status(204).send();
    } else {
      res.status(404).json({ message: `Order item with ID ${orderItemId} not found or could not be deleted` });
    }
  } catch (error) {
    next(error);
  }
};

// Controller functions for Orders CRUD
import { IOrder } from '../models/shop.model'; // Import IOrder for type checking

export const createOrderHandler = async (req: Request, res: Response, next: NextFunction): Promise<void> => {
  try {
    const orderData: IOrder = req.body;
    // Basic validation
    if (!orderData.orderId || !orderData.orderItems) { // orderItems can be an empty array but must be present
      res.status(400).json({ message: 'Missing required fields: orderId and orderItems' });
      return;
    }
    const newOrder = await ShopService.createOrder(orderData);
    res.status(201).json(newOrder);
  } catch (error) {
    next(error);
  }
};

export const getOrderByIdHandler = async (req: Request, res: Response, next: NextFunction): Promise<void> => {
  try {
    const { orderId } = req.params;
    const order = await ShopService.getOrderById(orderId);
    if (order) {
      res.status(200).json(order);
    } else {
      res.status(404).json({ message: `Order with ID ${orderId} not found` });
    }
  } catch (error) {
    next(error);
  }
};

export const getAllOrdersHandler = async (req: Request, res: Response, next: NextFunction): Promise<void> => {
  try {
    const orders = await ShopService.getAllOrders();
    res.status(200).json(orders);
  } catch (error) {
    next(error);
  }
};

export const updateOrderHandler = async (req: Request, res: Response, next: NextFunction): Promise<void> => {
  try {
    const { orderId } = req.params;
    const updateData: Partial<IOrder> = req.body;

    if (Object.keys(updateData).length === 0) {
        res.status(400).json({ message: 'No update data provided.' });
        return;
    }
    // Prevent orderId from being updated
    if (updateData.orderId && updateData.orderId !== orderId) {
        res.status(400).json({ message: 'Order ID in body does not match Order ID in path and cannot be changed.' });
        return;
    }
    delete updateData.orderId;


    const updatedOrder = await ShopService.updateOrder(orderId, updateData);
    if (updatedOrder) {
      res.status(200).json(updatedOrder);
    } else {
      res.status(404).json({ message: `Order with ID ${orderId} not found or no changes made.` });
    }
  } catch (error) {
    next(error);
  }
};

export const deleteOrderHandler = async (req: Request, res: Response, next: NextFunction): Promise<void> => {
  try {
    const { orderId } = req.params;
    const success = await ShopService.deleteOrder(orderId);
    if (success) {
      res.status(200).json({ message: `Order with ID ${orderId} and its items deleted successfully` });
      // Alt: res.status(204).send();
    } else {
      res.status(404).json({ message: `Order with ID ${orderId} not found or could not be deleted` });
    }
  } catch (error) {
    next(error);
  }
};

// Controller for the new product sync logic
<<<<<<< HEAD
// Commented out as this is now triggered by exportOffersHandler
// export const syncProductsNewHandler = async (req: Request, res: Response, next: NextFunction): Promise<void> => {
//   try {
//     const userId = req.headers['x-user-id'] as string;
//     if (!userId) {
//       res.status(400).json({ message: 'User ID not provided in X-User-ID header.' });
//       return;
//     }
//     // const { csvFileUrl } = req.body; // csvFileUrl is no longer used
//     console.log(`syncProductsNewHandler: Initiating new product synchronization for user ${userId}.`);
//     const result = await ShopService.syncProductsFromOffersAndRetailerApi(userId);
//     if (result.failed > 0 || result.errors.length > 0) {
//       res.status(207).json({ // Multi-Status
//         message: 'Product synchronization completed with some errors.',
//         processed: result.processed,
//         success: result.success,
//         failed: result.failed,
//         errors: result.errors,
//       });
//     } else {
//       res.status(200).json({
//         message: 'Product synchronization completed successfully.',
//         processed: result.processed,
//         success: result.success,
//       });
//     }
//   } catch (error) {
//     console.error('syncProductsNewHandler: Error during product synchronization:', error);
//     // Add more specific error handling if needed (e.g. Bol API errors if it were used directly here)
//     next(error);
//   }
// };
=======
export const syncProductsNewHandler = async (req: Request, res: Response, next: NextFunction): Promise<void> => {
  try {
    const userId = req.headers['x-user-id'] as string;
    if (!userId) {
      res.status(400).json({ message: 'User ID not provided in X-User-ID header.' });
      return;
    }

    // const { csvFileUrl } = req.body; // csvFileUrl is no longer used

    console.log(`syncProductsNewHandler: Initiating new product synchronization for user ${userId}.`);

    const result = await ShopService.syncProductsFromOffersAndRetailerApi(userId);

    if (result.failed > 0 || result.errors.length > 0) {
      res.status(207).json({ // Multi-Status
        message: 'Product synchronization completed with some errors.',
        processed: result.processed,
        success: result.success,
        failed: result.failed,
        errors: result.errors,
      });
    } else {
      res.status(200).json({
        message: 'Product synchronization completed successfully.',
        processed: result.processed,
        success: result.success,
      });
    }
  } catch (error) {
    console.error('syncProductsNewHandler: Error during product synchronization:', error);
    // Add more specific error handling if needed (e.g. Bol API errors if it were used directly here)
    next(error);
  }
};
>>>>>>> c61c8015

// Controller to update VAT for a specific product
export const updateProductVatHandler = async (req: Request, res: Response, next: NextFunction): Promise<void> => {
  try {
    const { ean } = req.params;
    const { vatRate } = req.body;

    if (typeof vatRate !== 'number' && vatRate !== null) {
      res.status(400).json({ message: 'Invalid vatRate provided. Must be a number or null.' });
      return;
    }

    // Optional: Add more validation for vatRate range if needed (e.g., 0 to 100)
    if (vatRate !== null && (vatRate < 0 || vatRate > 99.99)) {
        res.status(400).json({ message: 'Invalid vatRate value. Must be between 0 and 99.99, or null.' });
        return;
    }

    // User ID from header might be needed if ShopService.updateProduct requires it for auditing or other purposes.
    // const userId = req.headers['x-user-id'] as string;
    // if (!userId) {
    //   res.status(400).json({ message: 'User ID not provided in X-User-ID header.' });
    //   return;
    // }

    console.log(`updateProductVatHandler: Updating VAT for EAN ${ean} to ${vatRate}`);

    const updatedProduct = await ShopService.updateProduct(ean, { vatRate });

    if (updatedProduct) {
      res.status(200).json(updatedProduct);
    } else {
      res.status(404).json({ message: `Product with EAN ${ean} not found or no changes made.` });
    }
  } catch (error) {
    console.error(`updateProductVatHandler: Error updating VAT for EAN ${req.params.ean}:`, error);
    next(error);
  }
};


// Controller functions for Offers CRUD

export const createOfferHandler = async (req: Request, res: Response, next: NextFunction): Promise<void> => {
  try {
    const offerData: IOffer = req.body;
    // Basic validation (more robust validation can be added using a library like Joi or Zod)
    if (!offerData.offerId || !offerData.ean) {
      res.status(400).json({ message: 'Missing required fields: offerId and ean' });
      return;
    }
    const newOffer = await ShopService.createOffer(offerData);
    res.status(201).json(newOffer);
  } catch (error) {
    next(error);
  }
};

export const getOfferByIdHandler = async (req: Request, res: Response, next: NextFunction): Promise<void> => {
  try {
    const { offerId } = req.params;
    const offer = await ShopService.getOfferById(offerId);
    if (offer) {
      res.status(200).json(offer);
    } else {
      res.status(404).json({ message: `Offer with ID ${offerId} not found` });
    }
  } catch (error) {
    next(error);
  }
};

export const getAllOffersHandler = async (req: Request, res: Response, next: NextFunction): Promise<void> => {
  try {
    const offers = await ShopService.getAllOffers();
    res.status(200).json(offers);
  } catch (error) {
    next(error);
  }
};

export const updateOfferHandler = async (req: Request, res: Response, next: NextFunction): Promise<void> => {
  try {
    const { offerId } = req.params;
    const updateData: Partial<IOffer> = req.body;

    // Prevent offerId or ean from being updated directly via this method if that's a business rule.
    // For now, allowing any partial update.
    // delete updateData.offerId;
    // delete updateData.ean;

    if (Object.keys(updateData).length === 0) {
        res.status(400).json({ message: 'No update data provided.' });
        return;
    }

    const updatedOffer = await ShopService.updateOffer(offerId, updateData);
    if (updatedOffer) {
      res.status(200).json(updatedOffer);
    } else {
      res.status(404).json({ message: `Offer with ID ${offerId} not found or no changes made.` });
    }
  } catch (error) {
    next(error);
  }
};

export const deleteOfferHandler = async (req: Request, res: Response, next: NextFunction): Promise<void> => {
  try {
    const { offerId } = req.params;
    const success = await ShopService.deleteOffer(offerId);
    if (success) {
      res.status(200).json({ message: `Offer with ID ${offerId} deleted successfully` });
      // Alternative: res.status(204).send(); for no content response
    } else {
      res.status(404).json({ message: `Offer with ID ${offerId} not found or could not be deleted` });
    }
  } catch (error) {
    next(error);
  }
};<|MERGE_RESOLUTION|>--- conflicted
+++ resolved
@@ -474,7 +474,6 @@
 };
 
 // Controller for the new product sync logic
-<<<<<<< HEAD
 // Commented out as this is now triggered by exportOffersHandler
 // export const syncProductsNewHandler = async (req: Request, res: Response, next: NextFunction): Promise<void> => {
 //   try {
@@ -507,43 +506,7 @@
 //     next(error);
 //   }
 // };
-=======
-export const syncProductsNewHandler = async (req: Request, res: Response, next: NextFunction): Promise<void> => {
-  try {
-    const userId = req.headers['x-user-id'] as string;
-    if (!userId) {
-      res.status(400).json({ message: 'User ID not provided in X-User-ID header.' });
-      return;
-    }
-
-    // const { csvFileUrl } = req.body; // csvFileUrl is no longer used
-
-    console.log(`syncProductsNewHandler: Initiating new product synchronization for user ${userId}.`);
-
-    const result = await ShopService.syncProductsFromOffersAndRetailerApi(userId);
-
-    if (result.failed > 0 || result.errors.length > 0) {
-      res.status(207).json({ // Multi-Status
-        message: 'Product synchronization completed with some errors.',
-        processed: result.processed,
-        success: result.success,
-        failed: result.failed,
-        errors: result.errors,
-      });
-    } else {
-      res.status(200).json({
-        message: 'Product synchronization completed successfully.',
-        processed: result.processed,
-        success: result.success,
-      });
-    }
-  } catch (error) {
-    console.error('syncProductsNewHandler: Error during product synchronization:', error);
-    // Add more specific error handling if needed (e.g. Bol API errors if it were used directly here)
-    next(error);
-  }
-};
->>>>>>> c61c8015
+
 
 // Controller to update VAT for a specific product
 export const updateProductVatHandler = async (req: Request, res: Response, next: NextFunction): Promise<void> => {
