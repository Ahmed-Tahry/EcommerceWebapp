
// Manually define types if direct import fails, or ensure @types/axios is compatible
// This usually means there's an issue with how types are resolved or module settings.
// For now, let's assume the named imports should work and the issue might be elsewhere or version conflict.
// If these still fail, the types might be accessible via axios.default.AxiosInstance etc. or need manual definition.
import axios, { type AxiosInstance, type AxiosError, type InternalAxiosRequestConfig } from 'axios';

// Define the structure for the process status response
// Exporting it so it can be imported by other services if needed (e.g. shop.service.ts)
export interface ProcessStatusLink {
  rel: string;
  href: string;
  method: string;
}
export interface ProcessStatus {
  processStatusId: string;
  entityId: string;
  eventType: string;
  description: string;
  status: 'PENDING' | 'SUCCESS' | 'FAILURE' | 'TIMEOUT';
  errorMessage?: string;
  createTimestamp: string;
  links: Array<{
    rel: string;
    href: string;
    method: string;
  }>;
}

// Define the structure for the offer export request
interface OfferExportRequest {
  format: 'CSV' | 'XML'; // Add other formats if needed
}

// Define the structure for Bol API Order (simplified for fetching)
// This should be expanded based on the actual API response structure from Bol.
// For now, this is a placeholder.
export interface BolOrder {
  orderId: string;
  orderPlacedDateTime: string;
  orderItems: BolOrderItem[];
  // Add other relevant fields from Bol API order list response
  fulfilmentMethod?: string; // Example: 'FBR' or 'FBB'
  // Potentially customer details, shipment details etc. that we might ignore for now
}

export interface BolOrderItem {
  orderItemId: string;
  product: {
    ean: string;
    title?: string; // Optional, as we decided not to map it for now
  };
  offer?: { // Offer details might be nested
    offerId?: string; // Optional
    reference?: string; // Optional
  };
  quantity: number;
  quantityShipped?: number;
  quantityCancelled?: number;
  unitPrice?: number; // Optional, as we decided not to map it for now
  commission?: number; // Optional, as we decided not to map it for now
  fulfilment?: { // Fulfilment details might be nested
    method?: string; // e.g. FBR, FBB
    status?: string; // e.g. OPEN, SHIPPED
    latestChangedDateTime?: string;
  };
  cancellationRequest?: boolean;
  // Add other relevant fields from Bol API
}

// --- Interfaces for Product Content ---
// Based on GET /retailer/content/products/{ean} response
export interface BolProductAttributeValue {
  value: string | number | boolean;
  unitId?: string;
}

export interface BolProductAttribute {
  id: string;
  values: BolProductAttributeValue[];
}

export interface BolProductAssetVariant {
  usage?: string; // e.g., PRIMARY, SECONDARY
  format?: string; // e.g., image/jpeg
  size?: string; // e.g., LARGE, MEDIUM, SMALL
  url: string;
  width?: number;
  height?: number;
}

export interface BolProductAsset {
  type: string; // e.g., IMAGE_HEADER, IMAGE_P001
  variants: BolProductAssetVariant[];
}

export interface BolProductContent {
  ean: string;
  language: string;
  attributes: BolProductAttribute[];
  assets: BolProductAsset[];
}

// Based on POST /retailer/content/products request body
// (CreateProductContentSingleRequest)
export interface BolCreateProductAttribute {
  id: string;
  values: Array<{ value: string | number | boolean; unitId?: string }>; // Simplified, ensure matches API
}

// Asset creation is more complex (uploading vs referencing).
// For simplicity, we might only update text attributes initially or use a simplified asset update if available.
// This interface is a placeholder for the asset part of the create/update payload.
export interface BolCreateProductAsset {
  type: string; // e.g. "IMAGE_P001"
  // Details depend on how Bol expects assets to be provided (e.g., URL of a new image, reference to existing)
  // For this iteration, we might omit asset updates or simplify heavily.
  // Example: { type: "IMAGE_P001", url: "new_image_url_if_supported_directly" }
  url?: string; // This is a major simplification, Bol's API is likely more complex for assets
}


export interface BolCreateProductContentPayload {
  language: string;
  data: {
    ean: string;
    attributes: BolCreateProductAttribute[];
    assets?: BolCreateProductAsset[]; // Optional, as we might not update assets initially
  };
}


// Define the structure for the Bol API error
interface BolApiError {
  type: string;
  title: string;
  status: number;
  detail: string;
  host?: string;
  instance?: string;
  violations?: Array<{
    name?: string;
    reason?: string;
  }>;
}

class BolService {
  private apiClient: AxiosInstance;
  private clientId: string;
  private clientSecret: string;
  private accessToken: string | null = null;
  private tokenExpiryTime: number | null = null;

  constructor(clientId: string, clientSecret: string) {
    this.clientId = clientId;
    this.clientSecret = clientSecret;

    this.apiClient = axios.create({
      baseURL: 'https://api.bol.com/retailer', // Main Retailer API
      headers: {
        'Accept': 'application/vnd.retailer.v10+json', // Default for v10
        'Content-Type': 'application/vnd.retailer.v10+json',
      },
    });

this.apiClient.interceptors.request.use(
  async (config: InternalAxiosRequestConfig): Promise<InternalAxiosRequestConfig> => {
    config.headers = config.headers ?? {};
    if (!this.isTokenValid()) {
      await this.authenticate();
    }
    if (this.accessToken) {
      config.headers.Authorization = `Bearer ${this.accessToken}`;
    }
    return config;
  },
  (error: any) => Promise.reject(error)
);
  }

  private async authenticate(): Promise<void> {
    try {
      // The token URL is different and uses application/x-www-form-urlencoded
      const tokenClient = axios.create({
        baseURL: 'https://login.bol.com',
        headers: {
          'Content-Type': 'application/x-www-form-urlencoded',
        },
      });

      const params = new URLSearchParams();
      params.append('client_id', this.clientId);
      params.append('client_secret', this.clientSecret);
      params.append('grant_type', 'client_credentials');

      const response = await tokenClient.post('/token', params);

      this.accessToken = response.data.access_token;
      // Set expiry time slightly less than actual to be safe (e.g., 50 minutes for a 60-minute token)
      this.tokenExpiryTime = Date.now() + (response.data.expires_in - 60) * 1000;
      console.log('Successfully authenticated with Bol.com API.');
    } catch (error) {
      const axiosError = error as AxiosError;
      console.error('Error authenticating with Bol.com API:', axiosError.response?.data || axiosError.message);
      throw new Error(`Authentication failed: ${axiosError.message}`);
    }
  }

  private isTokenValid(): boolean {
    return this.accessToken !== null && this.tokenExpiryTime !== null && Date.now() < this.tokenExpiryTime;
  }

  private async delay(ms: number): Promise<void> {
    return new Promise(resolve => setTimeout(resolve, ms));
  }

  private handleApiError(error: AxiosError<BolApiError | unknown>, context: string): never {
    if (error.response) {
      const { status, data } = error.response;
      // Type guard for BolApiError
      if (typeof data === 'object' && data !== null && 'title' in data && 'detail' in data) {
        const bolError = data as BolApiError;
        const errorDetails = JSON.stringify(bolError, null, 2);
        console.error(`Error in ${context}: Status ${status}, Data: ${errorDetails}`);
        throw new Error(`Bol API Error in ${context}: ${bolError.title || 'Unknown error'} - ${bolError.detail}`);
      } else {
        // Handle cases where data is not a BolApiError (e.g. plain text, other JSON structure)
        console.error(`Error in ${context}: Status ${status}, Data: ${JSON.stringify(data, null, 2)}`);
        throw new Error(`Bol API Error in ${context}: Status ${status} - Unexpected response structure.`);
      }
    } else if (error.request) {
      console.error(`Error in ${context}: No response received`, error.request);
      throw new Error(`Bol API Error in ${context}: No response from server.`);
    } else {
      console.error(`Error in ${context}:`, error.message);
      throw new Error(`Bol API Error in ${context}: ${error.message}`);
    }
  }

  public async exportOffers(format: 'CSV' = 'CSV'): Promise<string> {
    try {
      // Step 1: Request the offer export
      const exportRequest: OfferExportRequest = { format };
      const exportResponse = await this.apiClient.post<ProcessStatus>('/offers/export', exportRequest);

      const processStatusLink = exportResponse.data.links.find((link: ProcessStatusLink) => link.rel === 'self');
      if (!processStatusLink || !processStatusLink.href) {
        throw new Error('Process status URL not found in export response.');
      }
      const processStatusUrl = processStatusLink.href;
      const processId = exportResponse.data.processStatusId;
      console.log(`Offer export initiated. Process ID: ${processId}`);

      // Step 2: Poll for process status
      let attempts = 0;
      const maxAttempts = 360; // e.g., 5 minutes if polling every 5 seconds
      const pollInterval = 10000; // 5 seconds

      while (attempts < maxAttempts) {
        await this.delay(pollInterval);
        attempts++;
        console.log(`Polling process status for ID ${processId}, attempt ${attempts}`);

        // Use the full URL provided by the API for process status
        // This axios call is outside the apiClient, so it needs its own auth header if not public
        const statusResponse = await axios.get<ProcessStatus>(processStatusUrl, {
          headers: {
            'Authorization': `Bearer ${this.accessToken}`, // Assuming this external URL also needs Bearer token
            'Accept': 'application/vnd.retailer.v10+json',
          }
        });
        const currentStatus = statusResponse.data;

        if (currentStatus.status === 'SUCCESS') {
<<<<<<< HEAD
          console.log(currentStatus)
          console.log('Offer export successful.');
          
          const downloadLinkObj = currentStatus.links.find((link: ProcessStatusLink) => link.rel === 'download');
          if (!downloadLinkObj || !downloadLinkObj.href) {
            throw new Error('Download link not found in successful process status.');
          }
          
          const downloadLink = downloadLinkObj.href;

          // Step 3: Download the file
          // The download link might be for a different domain or require different headers (e.g. no auth)
          // For now, assume it's a direct GET and might not need Bol API auth headers
          console.log(`Downloading CSV from: ${downloadLink}`);
          const fileResponse = await axios.get(downloadLink, {
=======
          console.log('Offer export process successful. Entity ID:', currentStatus.entityId);
          if (!currentStatus.entityId) {
            throw new Error('Entity ID (report-id) not found in successful process status.');
          }
          const reportId = currentStatus.entityId;

          // Step 3: Download the actual CSV report using the report-id
          console.log(`Fetching CSV export content from /offers/export/${reportId}`);
          // This request uses the main apiClient, so auth is handled.
          // We need to specify the correct Accept header for CSV.
          // Bol documentation for GET /retailer/offers/export/{report-id} states:
          // Produces: application/vnd.retailer.v10+csv
          const fileResponse = await this.apiClient.get(`/offers/export/${reportId}`, {
>>>>>>> 9c92be13
            responseType: 'text', // Get as plain text for CSV
            headers: {
              // Overriding the default Accept header of the apiClient for this specific request
              'Accept': 'application/vnd.retailer.v10+csv',
            }
          });
          return fileResponse.data as string; // This should be the CSV content

        } else if (currentStatus.status === 'FAILURE' || currentStatus.status === 'TIMEOUT') {
          console.error(`Offer export process failed or timed out. Status: ${currentStatus.status}, Message: ${currentStatus.errorMessage}`);
          throw new Error(`Offer export process failed or timed out: ${currentStatus.errorMessage || 'No error message provided.'}`);
        }
        // If PENDING, continue polling
        console.log(`Export status: ${currentStatus.status}. Polling again in ${pollInterval/1000}s...`);
      }

      throw new Error('Offer export timed out after maximum polling attempts.');

    } catch (error) {
      this.handleApiError(error as AxiosError<BolApiError>, 'exportOffers');
    }
  }

  public async fetchOrders(
    page: number = 1,
    status: string = 'OPEN', // e.g., OPEN, SHIPPED, ALL
    fulfilmentMethod: 'FBR' | 'FBB' | null = null, // Fulfilment by Retailer or Bol
    latestChangedDate: string | null = null // YYYY-MM-DD format
  ): Promise<BolOrder[]> {
    try {
      const params: Record<string, any> = {
        page,
        status,
      };
      if (fulfilmentMethod) {
        params['fulfilment-method'] = fulfilmentMethod;
      }
      if (latestChangedDate) {
        // Ensure the API expects this format, adjust if necessary
        params['latest-change-date'] = latestChangedDate;
      }

      console.log(`Fetching orders from Bol.com API with params: ${JSON.stringify(params)}`);
      // The actual API response for orders might be { orders: BolOrder[] }
      // Adjust based on the real structure. Assuming it's directly an array for now, or a root object with an 'orders' key.
      const response = await this.apiClient.get<{ orders: BolOrder[] }>('/orders', { params });

      // If the response is structured like { orders: [...] }, then return response.data.orders
      // If the response is directly an array, then return response.data
      // Based on typical Bol API patterns, it's likely nested.
      if (response.data && Array.isArray(response.data.orders)) {
        console.log(`Fetched ${response.data.orders.length} orders for page ${page}.`);
        return response.data.orders;
      } else {
        // This case might indicate an unexpected response structure or an empty page that's not an error
        // but might be structured differently (e.g. just an empty array without the 'orders' key if it's the last page and empty)
        console.log(`No 'orders' array found in response for page ${page}, or response structure differs. Data:`, response.data);
        return []; // Return empty array if no orders found or structure is unexpected but not an error
      }

    } catch (error) {
      this.handleApiError(error as AxiosError<BolApiError>, `fetchOrders (page: ${page}, status: ${status})`);
      return []; // Return empty array on error to allow graceful handling, or rethrow if preferred
    }
  }

  // --- Product Content Methods ---

  public async fetchProductContent(ean: string, language: string = 'nl'): Promise<BolProductContent | null> {
    try {
      // The Accept header for content might be different, e.g. v9 for content.
      // Checking documentation: /retailer/content/products/{ean} seems to use the standard v10 retailer header.
      console.log(`Fetching product content for EAN ${ean}, language ${language} from Bol.com API...`);
      const response = await this.apiClient.get<BolProductContent>(`/content/products/${ean}`, {
        headers: {
          // Ensure correct 'Accept' header if it differs for content API version
          // For now, assuming v10 as per default apiClient setup.
          // 'Accept': 'application/vnd.retailer.v9+json' // Example if it was v9
        },
        params: { language } // Pass language as a query parameter
      });
      return response.data;
    } catch (error) {
      const axiosError = error as AxiosError<BolApiError>;
      if (axiosError.response && axiosError.response.status === 404) {
        console.log(`Product content not found for EAN ${ean}, language ${language}.`);
        return null; // Not found is a valid case, not necessarily an error to halt everything.
      }
      this.handleApiError(axiosError, `fetchProductContent (ean: ${ean}, lang: ${language})`);
      return null; // Or rethrow depending on desired error handling
    }
  }

  public async upsertProductContent(payload: BolCreateProductContentPayload): Promise<ProcessStatus> {
    try {
      console.log(`Upserting product content for EAN ${payload.data.ean}, language ${payload.language} to Bol.com API...`);
      // This endpoint is asynchronous and returns a ProcessStatus
      const response = await this.apiClient.post<ProcessStatus>('/content/products', payload, {
         headers: {
          // The Content-Type for this specific endpoint might differ, e.g. if it's a specific content version.
          // Bol's doc for POST /content/products uses:
          // 'Content-Type': 'application/vnd.retailer.v9+json'
          // 'Accept': 'application/vnd.retailer.v9+json'
          // This needs to be set specifically for this call if different from client default.
          // For now, let's assume the default v10 is fine, or adjust if testing shows v9 is needed.
          // If v9, the apiClient might need a way to override headers per call or a separate client instance.
          // Let's try with default v10 headers first.
         }
      });
      console.log(`Product content upsert initiated. Process ID: ${response.data.processStatusId}`);
      return response.data; // This is the ProcessStatus object
    } catch (error) {
      this.handleApiError(error as AxiosError<BolApiError>, `upsertProductContent (ean: ${payload.data.ean}, lang: ${payload.language})`);
      // Rethrow or return a specific error structure if needed
      throw error; // Re-throw to allow ShopService to handle it
    }
  }

  public async getProcessStatus(processId: string): Promise<ProcessStatus> {
    // This method was somewhat generic in offer export, can be reused.
    // Ensure the URL is correctly formed or use the link from the initial ProcessStatus response.
    // For now, assuming a direct GET to the generic process status endpoint if the full URL isn't passed.
    // It's better if the calling service (ShopService) constructs the full URL from the link.
    // Here, we'll assume processId is just the ID, and we use the standard endpoint.
    try {
      console.log(`Fetching process status for ID ${processId}`);
      const response = await this.apiClient.get<ProcessStatus>(`/process-status/${processId}`);
      return response.data;
    } catch (error) {
      this.handleApiError(error as AxiosError<BolApiError>, `getProcessStatus (id: ${processId})`);
      throw error;
    }
  }

}

// Example usage (you'll need to replace with actual credentials, likely from env vars)
// const bolClientId = process.env.BOL_CLIENT_ID || 'YOUR_BOL_CLIENT_ID';
// const bolClientSecret = process.env.BOL_CLIENT_SECRET || 'YOUR_BOL_CLIENT_SECRET';

// export const bolService = new BolService(bolClientId, bolClientSecret);

export default BolService;<|MERGE_RESOLUTION|>--- conflicted
+++ resolved
@@ -272,23 +272,6 @@
         const currentStatus = statusResponse.data;
 
         if (currentStatus.status === 'SUCCESS') {
-<<<<<<< HEAD
-          console.log(currentStatus)
-          console.log('Offer export successful.');
-          
-          const downloadLinkObj = currentStatus.links.find((link: ProcessStatusLink) => link.rel === 'download');
-          if (!downloadLinkObj || !downloadLinkObj.href) {
-            throw new Error('Download link not found in successful process status.');
-          }
-          
-          const downloadLink = downloadLinkObj.href;
-
-          // Step 3: Download the file
-          // The download link might be for a different domain or require different headers (e.g. no auth)
-          // For now, assume it's a direct GET and might not need Bol API auth headers
-          console.log(`Downloading CSV from: ${downloadLink}`);
-          const fileResponse = await axios.get(downloadLink, {
-=======
           console.log('Offer export process successful. Entity ID:', currentStatus.entityId);
           if (!currentStatus.entityId) {
             throw new Error('Entity ID (report-id) not found in successful process status.');
@@ -302,7 +285,6 @@
           // Bol documentation for GET /retailer/offers/export/{report-id} states:
           // Produces: application/vnd.retailer.v10+csv
           const fileResponse = await this.apiClient.get(`/offers/export/${reportId}`, {
->>>>>>> 9c92be13
             responseType: 'text', // Get as plain text for CSV
             headers: {
               // Overriding the default Accept header of the apiClient for this specific request
